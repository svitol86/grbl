--- conflicted
+++ resolved
@@ -36,13 +36,6 @@
 uint8_t tx_buffer_head = 0;
 volatile uint8_t tx_buffer_tail = 0;
 
-<<<<<<< HEAD
-static void set_baud_rate(long baud) {
-  uint16_t UBRR0_value = ((F_CPU / 16 + baud / 2) / baud - 1);
-  UBRR0H = UBRR0_value >> 8;
-  UBRR0L = UBRR0_value;
-}
-=======
 #ifdef ENABLE_XONXOFF
   volatile uint8_t flow_ctrl = XON_SENT; // Flow control state variable
   
@@ -55,17 +48,9 @@
     return (RX_BUFFER_SIZE - (rx_buffer_head-rx_buffer_tail));
   }
 #endif
->>>>>>> 9e0ce55d
 
 void serial_init()
 {
-<<<<<<< HEAD
-  set_baud_rate(baud);
-  
-  /* baud doubler off  - Only needed on Uno XXX */
-  UCSR0A &= ~(1 << U2X0);
-          
-=======
   // Set baud rate
   #if BAUD_RATE < 57600
     uint16_t UBRR0_value = ((F_CPU / (8L * BAUD_RATE)) - 1)/2 ;
@@ -77,7 +62,6 @@
   UBRR0H = UBRR0_value >> 8;
   UBRR0L = UBRR0_value;
             
->>>>>>> 9e0ce55d
   // enable rx and tx
   UCSR0B |= 1<<RXEN0;
   UCSR0B |= 1<<TXEN0;
@@ -93,15 +77,10 @@
   uint8_t next_head = tx_buffer_head + 1;
   if (next_head == TX_BUFFER_SIZE) { next_head = 0; }
 
-<<<<<<< HEAD
-  // Wait until there's a space in the buffer
-  while (next_head == tx_buffer_tail) { };//sleep_mode(); };
-=======
   // Wait until there is space in the buffer
   while (next_head == tx_buffer_tail) { 
     if (sys.execute & EXEC_RESET) { return; } // Only check for abort to avoid an endless loop.
   }
->>>>>>> 9e0ce55d
 
   // Store data and advance head
   tx_buffer[tx_buffer_head] = data;
@@ -112,16 +91,12 @@
 }
 
 // Data Register Empty Interrupt handler
-<<<<<<< HEAD
-ISR(USART_UDRE_vect) {  
-=======
 #ifdef __AVR_ATmega644P__
 ISR(USART0_UDRE_vect)
 #else
 ISR(USART_UDRE_vect)
 #endif
 {
->>>>>>> 9e0ce55d
   // Temporary tx_buffer_tail (to optimize for volatile)
   uint8_t tail = tx_buffer_tail;
   
@@ -157,8 +132,6 @@
     uint8_t data = rx_buffer[rx_buffer_tail];
     rx_buffer_tail++;
     if (rx_buffer_tail == RX_BUFFER_SIZE) { rx_buffer_tail = 0; }
-<<<<<<< HEAD
-=======
 
     #ifdef ENABLE_XONXOFF
       if ((get_rx_buffer_count() < RX_BUFFER_LOW) && flow_ctrl == XOFF_SENT) { 
@@ -167,24 +140,10 @@
       }
     #endif
     
->>>>>>> 9e0ce55d
     return data;
   }
 }
 
-<<<<<<< HEAD
-ISR(USART_RX_vect)
-{
-  uint8_t data = UDR0;
-  uint8_t next_head = rx_buffer_head + 1;
-  if (next_head == RX_BUFFER_SIZE) { next_head = 0; }
-
-  // Write data to buffer unless it is full.
-  if (next_head != rx_buffer_tail) {
-    rx_buffer[rx_buffer_head] = data;
-    rx_buffer_head = next_head;
-  }
-=======
 #ifdef __AVR_ATmega644P__
 ISR(USART0_RX_vect)
 #else
@@ -228,5 +187,4 @@
   #ifdef ENABLE_XONXOFF
     flow_ctrl = XON_SENT;
   #endif
->>>>>>> 9e0ce55d
 }